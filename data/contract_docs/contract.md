--- conflicted
+++ resolved
@@ -61,11 +61,7 @@
 
 There are two named cases for when a response is lacking data and also doesn't have an error.
 
-<<<<<<< HEAD
-**_"No Data"_** is for when we retrieve a response from a datasource but the response has no data items. The encoding for the form of a type is a single frame, with the data type declaration, and a zero length of fields (null or []). This is for the case when the entire set has no items.
-=======
 **_"No Data"_** is for when we retrieve a response from a datasource but the response has no data items. The encoding for the form of a type is a single frame, with the data type declaration, and a zero length of fields (null or []). This is for the case when the entire set has no items. No Data may also be a response with no frames (and no error). However, in this case the Type and other metadata can not be returned -- so the single frame form is usually preferable.
->>>>>>> 9f806a29
 
 We retrieve one or more data items from a datasource but an item has no values, that item is said to be an "**_Empty value_**". In this case, the required dataframe fields should still be present (but the fields themselves each have no values).
 
