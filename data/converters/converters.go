// Package converters provides data.FieldConverters commonly used by plugins.
package converters

import (
	"fmt"
	"strconv"
	"time"

	"github.com/grafana/grafana-plugin-sdk-go/data"
)

func toConversionError(expected string, v interface{}) error {
	return fmt.Errorf(`expected %s input but got type %T for value "%v"`, expected, v, v)
}

// Int64NOOP is a data.FieldConverter that performs no conversion.
// It should be used when the input type is an int64 and the Field's type
// is also an int64. The conversion will panic if the the input type does
// not match the Field type.
var Int64NOOP = data.FieldConverter{
	OutputFieldType: data.FieldTypeInt64,
}

// BoolNOOP is a data.FieldConverter that performs no conversion.
// It should be used when the input type is an bool and the Field's type
// is also an bool. The conversion will panic if the the input type does
// not match the Field type.
var BoolNOOP = data.FieldConverter{
	OutputFieldType: data.FieldTypeBool,
}

// Float64NOOP is a data.FieldConverter that performs no conversion.
// It should be used when the input type is an float64 and the Field's type
// is also an float64. The conversion will panic if the the input type does
// not match the Field type.
var Float64NOOP = data.FieldConverter{
	OutputFieldType: data.FieldTypeFloat64,
}

// StringNOOP is a data.FieldConverter that performs no conversion.
// It should be used when the input type is an int64 and the Field's type
// is also an string. The conversion will panic if the the input type does
// not match the Field type.
var StringNOOP = data.FieldConverter{
	OutputFieldType: data.FieldTypeString,
}

// AnyToNullableString converts any non-nil value into a *string.
// If the the input value is nil the output value is *string typed nil.
var AnyToNullableString = data.FieldConverter{
	OutputFieldType: data.FieldTypeNullableString,
	Converter: func(v interface{}) (interface{}, error) {
		var str *string
		if v != nil {
			s, ok := v.(string)
			if !ok {
				s = fmt.Sprintf("%v", v)
			}
			str = &s
		}
		return str, nil
	},
}

// AnyToString converts any value into a string.
var AnyToString = data.FieldConverter{
	OutputFieldType: data.FieldTypeString,
	Converter: func(v interface{}) (interface{}, error) {
		s, ok := v.(string)
		if ok {
			return s, nil
		}
		return fmt.Sprintf("%v", v), nil
	},
}

// Float64ToNullableFloat64 returns an error if the input is not a float64.
var Float64ToNullableFloat64 = data.FieldConverter{
	OutputFieldType: data.FieldTypeNullableFloat64,
	Converter: func(v interface{}) (interface{}, error) {
		var ptr *float64
		if v == nil {
			return ptr, nil
		}
		val, ok := v.(float64)
		if !ok {
			return ptr, toConversionError("float64", v)
		}
		ptr = &val
		return ptr, nil
	},
}

// Int64ToNullableInt64 returns an error if the input is not an int64.
var Int64ToNullableInt64 = data.FieldConverter{
	OutputFieldType: data.FieldTypeNullableInt64,
	Converter: func(v interface{}) (interface{}, error) {
		var ptr *int64
		if v == nil {
			return ptr, nil
		}
		val, ok := v.(int64)
		if !ok {
			return ptr, toConversionError("int64", v)
		}
		ptr = &val
		return ptr, nil
	},
}

// Uint64ToNullableUInt64 returns an error if the input is not a uint64.
var Uint64ToNullableUInt64 = data.FieldConverter{
	OutputFieldType: data.FieldTypeNullableUint64,
	Converter: func(v interface{}) (interface{}, error) {
		var ptr *uint64
		if v == nil {
			return ptr, nil
		}
		val, ok := v.(uint64)
		if !ok {
			return ptr, toConversionError("uint64", v)
		}
		ptr = &val
		return ptr, nil
	},
}

// BoolToNullableBool returns an error if the input is not a bool.
var BoolToNullableBool = data.FieldConverter{
	OutputFieldType: data.FieldTypeNullableBool,
	Converter: func(v interface{}) (interface{}, error) {
		var ptr *bool
		if v == nil {
			return ptr, nil
		}
		val, ok := v.(bool)
		if !ok {
			return ptr, toConversionError("bool", v)
		}
		ptr = &val
		return ptr, nil
	},
}

// RFC3339StringToNullableTime convert a string with RFC3339 to a *time.Time object.
func RFC3339StringToNullableTime(s string) (*time.Time, error) {
	if s == "" {
		return nil, nil
	}

	rv, err := time.Parse(time.RFC3339, s)
	if err != nil {
		return nil, err
	}

	u := rv.UTC()
	return &u, nil
}

// StringToNullableFloat64 parses a float64 value from a string.
var StringToNullableFloat64 = data.FieldConverter{
	OutputFieldType: data.FieldTypeNullableFloat64,
	Converter: func(v interface{}) (interface{}, error) {
		var ptr *float64
		if v == nil {
			return ptr, nil
		}
		val, ok := v.(string)
		if !ok {
			return ptr, toConversionError("string", v)
		}
		fV, err := strconv.ParseFloat(val, 64)
		ptr = &fV
		return ptr, err
	},
}

// Float64EpochSecondsToTime converts a numeric seconds to time.Time.
var Float64EpochSecondsToTime = data.FieldConverter{
	OutputFieldType: data.FieldTypeTime,
	Converter: func(v interface{}) (interface{}, error) {
		fV, ok := v.(float64)
		if !ok {
			return nil, toConversionError("float64", v)
		}
		return time.Unix(int64(fV), 0).UTC(), nil
	},
}

// Float64EpochMillisToTime convert numeric milliseconds to time.Time
var Float64EpochMillisToTime = data.FieldConverter{
	OutputFieldType: data.FieldTypeTime,
	Converter: func(v interface{}) (interface{}, error) {
		fV, ok := v.(float64)
		if !ok {
			return nil, toConversionError("float64", v)
		}
		return time.Unix(0, int64(fV)*int64(time.Millisecond)).UTC(), nil
	},
}

// Boolean returns an error if the input is not a bool.
var Boolean = data.FieldConverter{
	OutputFieldType: data.FieldTypeBool,
	Converter: func(v interface{}) (interface{}, error) {
		fV, ok := v.(bool)
		if !ok {
			return nil, toConversionError("bool", v)
		}
		return fV, nil
	},
}

<<<<<<< HEAD
=======
// JSONValueToFloat64 converts the values you will see in json to float64 (float64,int64,string)
>>>>>>> be8d0c26
var JSONValueToFloat64 = data.FieldConverter{
	OutputFieldType: data.FieldTypeFloat64,
	Converter: func(v interface{}) (interface{}, error) {
		fV, ok := v.(float64)
		if ok {
			return fV, nil
		}
		iV, ok := v.(int64)
		if ok {
			fV = float64(iV)
			return fV, nil
		}
<<<<<<< HEAD
=======
		iiV, ok := v.(int)
		if ok {
			fV = float64(iiV)
			return fV, nil
		}
>>>>>>> be8d0c26
		sV, ok := v.(string)
		if ok {
			return strconv.ParseFloat(sV, 64)
		}

		return nil, toConversionError("float64", v)
	},
}

<<<<<<< HEAD
=======
// JSONValueToInt64 converts the values you will see in json to int64 (float64,int64,string)
>>>>>>> be8d0c26
var JSONValueToInt64 = data.FieldConverter{
	OutputFieldType: data.FieldTypeInt64,
	Converter: func(v interface{}) (interface{}, error) {
		iV, ok := v.(int64)
		if ok {
			return iV, nil
		}
		sV, ok := v.(string)
		if ok {
			return strconv.ParseInt(sV, 0, 64)
		}
<<<<<<< HEAD

=======
		fV, ok := v.(float64)
		if ok {
			return int64(fV), nil
		}
>>>>>>> be8d0c26
		return nil, toConversionError("float64", v)
	},
}

<<<<<<< HEAD
=======
// JSONValueToNullableFloat64 converts input to *float64
>>>>>>> be8d0c26
var JSONValueToNullableFloat64 = data.FieldConverter{
	OutputFieldType: data.FieldTypeNullableFloat64,
	Converter: func(v interface{}) (interface{}, error) {
		var ptr *float64
		var err error
		if v != nil {
			fV, err := JSONValueToFloat64.Converter(v)
			if err == nil {
				vv := fV.(float64)
				ptr = &vv
			}
		}
		return ptr, err
	},
}

<<<<<<< HEAD
=======
// JSONValueToNullableInt64 converts input to *int64
>>>>>>> be8d0c26
var JSONValueToNullableInt64 = data.FieldConverter{
	OutputFieldType: data.FieldTypeNullableInt64,
	Converter: func(v interface{}) (interface{}, error) {
		var ptr *int64
		var err error
		if v != nil {
			fV, err := JSONValueToInt64.Converter(v)
			if err == nil {
				vv := fV.(int64)
				ptr = &vv
			}
		}
		return ptr, err
	},
}<|MERGE_RESOLUTION|>--- conflicted
+++ resolved
@@ -211,10 +211,7 @@
 	},
 }
 
-<<<<<<< HEAD
-=======
 // JSONValueToFloat64 converts the values you will see in json to float64 (float64,int64,string)
->>>>>>> be8d0c26
 var JSONValueToFloat64 = data.FieldConverter{
 	OutputFieldType: data.FieldTypeFloat64,
 	Converter: func(v interface{}) (interface{}, error) {
@@ -227,14 +224,11 @@
 			fV = float64(iV)
 			return fV, nil
 		}
-<<<<<<< HEAD
-=======
 		iiV, ok := v.(int)
 		if ok {
 			fV = float64(iiV)
 			return fV, nil
 		}
->>>>>>> be8d0c26
 		sV, ok := v.(string)
 		if ok {
 			return strconv.ParseFloat(sV, 64)
@@ -244,10 +238,7 @@
 	},
 }
 
-<<<<<<< HEAD
-=======
 // JSONValueToInt64 converts the values you will see in json to int64 (float64,int64,string)
->>>>>>> be8d0c26
 var JSONValueToInt64 = data.FieldConverter{
 	OutputFieldType: data.FieldTypeInt64,
 	Converter: func(v interface{}) (interface{}, error) {
@@ -259,22 +250,15 @@
 		if ok {
 			return strconv.ParseInt(sV, 0, 64)
 		}
-<<<<<<< HEAD
-
-=======
 		fV, ok := v.(float64)
 		if ok {
 			return int64(fV), nil
 		}
->>>>>>> be8d0c26
 		return nil, toConversionError("float64", v)
 	},
 }
 
-<<<<<<< HEAD
-=======
 // JSONValueToNullableFloat64 converts input to *float64
->>>>>>> be8d0c26
 var JSONValueToNullableFloat64 = data.FieldConverter{
 	OutputFieldType: data.FieldTypeNullableFloat64,
 	Converter: func(v interface{}) (interface{}, error) {
@@ -291,10 +275,7 @@
 	},
 }
 
-<<<<<<< HEAD
-=======
 // JSONValueToNullableInt64 converts input to *int64
->>>>>>> be8d0c26
 var JSONValueToNullableInt64 = data.FieldConverter{
 	OutputFieldType: data.FieldTypeNullableInt64,
 	Converter: func(v interface{}) (interface{}, error) {
