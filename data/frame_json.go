--- conflicted
+++ resolved
@@ -750,10 +750,6 @@
 				v := iter.ReadInt32()
 				vals.Append(v)
 			}
-<<<<<<< HEAD
-			setConcreteTypedInVector(f.vector, i, norm) // will be pointer for nullable types
-=======
->>>>>>> 71dc29e8
 		}
 		return vals, nil
 
@@ -1196,42 +1192,6 @@
 			v := readFunc()
 			vec.SetTyped(i, v)
 		}
-<<<<<<< HEAD
-	}
-	if iter.ReadArray() {
-		return nil, fmt.Errorf("array size mismatch: expected %d elements", size)
-	}
-	return vec, iter.Error
-}
-
-// Generic helper for reading nullable vectors from JSON
-func readnullableGenericVectorJSON[T any](iter *jsoniter.Iterator, size int, readFunc func() T) (*nullableGenericVector[T], error) {
-	vec := newNullableGenericVector[T](size)
-	for i := 0; i < size; i++ {
-		if !iter.ReadArray() {
-			return nil, fmt.Errorf("expected array element %d", i)
-		}
-		t := iter.WhatIsNext()
-		if t == jsoniter.NilValue {
-			iter.ReadNil()
-			vec.SetTyped(i, nil)
-		} else {
-			v := readFunc()
-			vec.SetTyped(i, &v)
-		}
-	}
-	if iter.ReadArray() {
-		return nil, fmt.Errorf("array size mismatch: expected %d elements", size)
-	}
-	return vec, iter.Error
-}
-
-// This returns the type name that is used in javascript
-func getTypeScriptTypeString(t FieldType) (string, bool) {
-	if t.Time() {
-		return simpleTypeTime, true
-=======
->>>>>>> 71dc29e8
 	}
 	if iter.ReadArray() {
 		return nil, fmt.Errorf("array size mismatch: expected %d elements", size)
@@ -1390,8 +1350,6 @@
 			f.NaN = make([]int, 0, entitySliceInitialCap)
 		}
 		f.NaN = append(f.NaN, idx)
-<<<<<<< HEAD
-=======
 	}
 }
 
@@ -2049,7 +2007,6 @@
 		stream.WriteMore()
 		stream.WriteObjectField("nanos")
 		writeNanosArray(stream, nanos)
->>>>>>> 71dc29e8
 	}
 
 	stream.WriteObjectEnd()
@@ -2198,33 +2155,15 @@
 		needsComma = true
 	}
 
-<<<<<<< HEAD
-		if f.Labels != nil {
-			if started {
-				stream.WriteMore()
-			}
-			stream.WriteObjectField("labels")
-			writeLabelsMap(stream, f.Labels)
-			started = true
-=======
 	if config.Max != nil {
 		if needsComma {
 			stream.WriteMore()
->>>>>>> 71dc29e8
 		}
 		stream.WriteObjectField("max")
 		stream.WriteVal(config.Max) // ConfFloat64 has custom MarshalJSON
 		needsComma = true
 	}
 
-<<<<<<< HEAD
-		if f.Config != nil {
-			if started {
-				stream.WriteMore()
-			}
-			stream.WriteObjectField("config")
-			writeFieldConfig(stream, f.Config)
-=======
 	if config.Interval != 0 {
 		if needsComma {
 			stream.WriteMore()
@@ -2239,7 +2178,6 @@
 	if config.Mappings != nil {
 		if needsComma {
 			stream.WriteMore()
->>>>>>> 71dc29e8
 		}
 		stream.WriteObjectField("mappings")
 		stream.WriteVal(config.Mappings)
@@ -2264,445 +2202,6 @@
 		needsComma = true
 	}
 
-<<<<<<< HEAD
-// fieldWriteResult contains the results of writing a field
-type fieldWriteResult struct {
-	entities     *fieldEntityLookup
-	nanos        []int64
-	hasNSTime    bool
-	usedFallback bool
-}
-
-// writeTimeField writes time field data to the stream
-func writeTimeField(f *Field, rowCount int, stream *jsoniter.Stream) fieldWriteResult {
-	var nsTime []int64
-	var hasNSTime bool
-
-	if tv, ok := f.vector.(*genericVector[time.Time]); ok {
-		for i := 0; i < rowCount; i++ {
-			if i > 0 {
-				stream.WriteRaw(",")
-			}
-			t := tv.AtTyped(i)
-			ms := t.UnixMilli()
-			stream.WriteInt64(ms)
-			msRes := t.Truncate(time.Millisecond)
-			ns := t.Sub(msRes).Nanoseconds()
-			if ns != 0 {
-				if !hasNSTime {
-					nsTime = make([]int64, rowCount)
-					hasNSTime = true
-				}
-				nsTime[i] = ns
-			}
-		}
-		return fieldWriteResult{nanos: nsTime, hasNSTime: hasNSTime}
-	}
-
-	// Fallback
-	for i := 0; i < rowCount; i++ {
-		if i > 0 {
-			stream.WriteRaw(",")
-		}
-		if v, ok := f.ConcreteAt(i); ok {
-			t := v.(time.Time)
-			stream.WriteInt64(t.UnixMilli())
-			msRes := t.Truncate(time.Millisecond)
-			ns := t.Sub(msRes).Nanoseconds()
-			if ns != 0 {
-				if !hasNSTime {
-					nsTime = make([]int64, rowCount)
-					hasNSTime = true
-				}
-				nsTime[i] = ns
-			}
-		} else {
-			stream.WriteNil()
-		}
-	}
-	return fieldWriteResult{nanos: nsTime, hasNSTime: hasNSTime, usedFallback: true}
-}
-
-// writeNullableTimeField writes nullable time field data to the stream
-func writeNullableTimeField(f *Field, rowCount int, stream *jsoniter.Stream) fieldWriteResult {
-	var nsTime []int64
-	var hasNSTime bool
-
-	if tv, ok := f.vector.(*nullableGenericVector[time.Time]); ok {
-		for i := 0; i < rowCount; i++ {
-			if i > 0 {
-				stream.WriteRaw(",")
-			}
-			pt := tv.AtTyped(i)
-			if pt == nil {
-				stream.WriteNil()
-				continue
-			}
-			t := *pt
-			ms := t.UnixMilli()
-			stream.WriteInt64(ms)
-			msRes := t.Truncate(time.Millisecond)
-			ns := t.Sub(msRes).Nanoseconds()
-			if ns != 0 {
-				if !hasNSTime {
-					nsTime = make([]int64, rowCount)
-					hasNSTime = true
-				}
-				nsTime[i] = ns
-			}
-		}
-		return fieldWriteResult{nanos: nsTime, hasNSTime: hasNSTime}
-	}
-
-	// Fallback
-	for i := 0; i < rowCount; i++ {
-		if i > 0 {
-			stream.WriteRaw(",")
-		}
-		if v, ok := f.ConcreteAt(i); ok {
-			t := v.(time.Time)
-			stream.WriteInt64(t.UnixMilli())
-			msRes := t.Truncate(time.Millisecond)
-			ns := t.Sub(msRes).Nanoseconds()
-			if ns != 0 {
-				if !hasNSTime {
-					nsTime = make([]int64, rowCount)
-					hasNSTime = true
-				}
-				nsTime[i] = ns
-			}
-		} else {
-			stream.WriteNil()
-		}
-	}
-	return fieldWriteResult{nanos: nsTime, hasNSTime: hasNSTime, usedFallback: true}
-}
-
-// writeFloatField writes float field data to the stream
-func writeFloatField(f *Field, rowCount int, stream *jsoniter.Stream) fieldWriteResult {
-	var entities *fieldEntityLookup
-
-	switch f.Type() {
-	case FieldTypeFloat64:
-		if gv, ok := f.vector.(*genericVector[float64]); ok {
-			for i := 0; i < rowCount; i++ {
-				if i > 0 {
-					stream.WriteRaw(",")
-				}
-				v := gv.AtTyped(i)
-				if entityType, found := isSpecialEntity(v); found {
-					if entities == nil {
-						entities = getEntityLookup()
-					}
-					entities.add(entityType, i)
-					stream.WriteNil()
-				} else {
-					stream.WriteFloat64(v)
-				}
-			}
-			return fieldWriteResult{entities: entities}
-		}
-	case FieldTypeNullableFloat64:
-		if gv, ok := f.vector.(*nullableGenericVector[float64]); ok {
-			for i := 0; i < rowCount; i++ {
-				if i > 0 {
-					stream.WriteRaw(",")
-				}
-				pv := gv.AtTyped(i)
-				if pv == nil {
-					stream.WriteNil()
-					continue
-				}
-				v := *pv
-				if entityType, found := isSpecialEntity(v); found {
-					if entities == nil {
-						entities = getEntityLookup()
-					}
-					entities.add(entityType, i)
-					stream.WriteNil()
-				} else {
-					stream.WriteFloat64(v)
-				}
-			}
-			return fieldWriteResult{entities: entities}
-		}
-	case FieldTypeFloat32:
-		if gv, ok := f.vector.(*genericVector[float32]); ok {
-			for i := 0; i < rowCount; i++ {
-				if i > 0 {
-					stream.WriteRaw(",")
-				}
-				v := gv.AtTyped(i)
-				if entityType, found := isSpecialEntity(float64(v)); found {
-					if entities == nil {
-						entities = getEntityLookup()
-					}
-					entities.add(entityType, i)
-					stream.WriteNil()
-				} else {
-					stream.WriteFloat32(v)
-				}
-			}
-			return fieldWriteResult{entities: entities}
-		}
-	case FieldTypeNullableFloat32:
-		if gv, ok := f.vector.(*nullableGenericVector[float32]); ok {
-			for i := 0; i < rowCount; i++ {
-				if i > 0 {
-					stream.WriteRaw(",")
-				}
-				pv := gv.AtTyped(i)
-				if pv == nil {
-					stream.WriteNil()
-					continue
-				}
-				v := *pv
-				if entityType, found := isSpecialEntity(float64(v)); found {
-					if entities == nil {
-						entities = getEntityLookup()
-					}
-					entities.add(entityType, i)
-					stream.WriteNil()
-				} else {
-					stream.WriteFloat32(v)
-				}
-			}
-			return fieldWriteResult{entities: entities}
-		}
-	}
-
-	return fieldWriteResult{usedFallback: true}
-}
-
-// writeSignedIntField writes signed integer field data to the stream using generics
-func writeSignedIntField[T int8 | int16 | int32 | int64](f *Field, rowCount int, stream *jsoniter.Stream) fieldWriteResult {
-	if gv, ok := f.vector.(*genericVector[T]); ok {
-		for i := 0; i < rowCount; i++ {
-			if i > 0 {
-				stream.WriteRaw(",")
-			}
-			stream.WriteInt64(int64(gv.AtTyped(i)))
-		}
-		return fieldWriteResult{}
-	}
-	if gv, ok := f.vector.(*nullableGenericVector[T]); ok {
-		for i := 0; i < rowCount; i++ {
-			if i > 0 {
-				stream.WriteRaw(",")
-			}
-			pv := gv.AtTyped(i)
-			if pv == nil {
-				stream.WriteNil()
-				continue
-			}
-			stream.WriteInt64(int64(*pv))
-		}
-		return fieldWriteResult{}
-	}
-	return fieldWriteResult{usedFallback: true}
-}
-
-// writeIntField writes signed integer field data to the stream
-func writeIntField(f *Field, rowCount int, stream *jsoniter.Stream) fieldWriteResult {
-	switch f.Type() {
-	case FieldTypeInt8, FieldTypeNullableInt8:
-		return writeSignedIntField[int8](f, rowCount, stream)
-	case FieldTypeInt16, FieldTypeNullableInt16:
-		return writeSignedIntField[int16](f, rowCount, stream)
-	case FieldTypeInt32, FieldTypeNullableInt32:
-		return writeSignedIntField[int32](f, rowCount, stream)
-	case FieldTypeInt64, FieldTypeNullableInt64:
-		return writeSignedIntField[int64](f, rowCount, stream)
-	}
-	return fieldWriteResult{usedFallback: true}
-}
-
-// writeUnsignedIntField writes unsigned integer field data to the stream using generics
-func writeUnsignedIntField[T uint8 | uint16 | uint32 | uint64](f *Field, rowCount int, stream *jsoniter.Stream) fieldWriteResult {
-	if gv, ok := f.vector.(*genericVector[T]); ok {
-		for i := 0; i < rowCount; i++ {
-			if i > 0 {
-				stream.WriteRaw(",")
-			}
-			stream.WriteUint64(uint64(gv.AtTyped(i)))
-		}
-		return fieldWriteResult{}
-	}
-	if gv, ok := f.vector.(*nullableGenericVector[T]); ok {
-		for i := 0; i < rowCount; i++ {
-			if i > 0 {
-				stream.WriteRaw(",")
-			}
-			pv := gv.AtTyped(i)
-			if pv == nil {
-				stream.WriteNil()
-				continue
-			}
-			stream.WriteUint64(uint64(*pv))
-		}
-		return fieldWriteResult{}
-	}
-	return fieldWriteResult{usedFallback: true}
-}
-
-// writeUintField writes unsigned integer field data to the stream
-func writeUintField(f *Field, rowCount int, stream *jsoniter.Stream) fieldWriteResult {
-	switch f.Type() {
-	case FieldTypeUint8, FieldTypeNullableUint8:
-		return writeUnsignedIntField[uint8](f, rowCount, stream)
-	case FieldTypeUint16, FieldTypeNullableUint16:
-		return writeUnsignedIntField[uint16](f, rowCount, stream)
-	case FieldTypeUint32, FieldTypeNullableUint32:
-		return writeUnsignedIntField[uint32](f, rowCount, stream)
-	case FieldTypeUint64, FieldTypeNullableUint64:
-		return writeUnsignedIntField[uint64](f, rowCount, stream)
-	}
-	return fieldWriteResult{usedFallback: true}
-}
-
-// writeStringField writes string field data to the stream
-func writeStringField(f *Field, rowCount int, stream *jsoniter.Stream) fieldWriteResult {
-	switch f.Type() {
-	case FieldTypeString:
-		if gv, ok := f.vector.(*genericVector[string]); ok {
-			for i := 0; i < rowCount; i++ {
-				if i > 0 {
-					stream.WriteRaw(",")
-				}
-				stream.WriteString(gv.AtTyped(i))
-			}
-			return fieldWriteResult{}
-		}
-	case FieldTypeNullableString:
-		if gv, ok := f.vector.(*nullableGenericVector[string]); ok {
-			for i := 0; i < rowCount; i++ {
-				if i > 0 {
-					stream.WriteRaw(",")
-				}
-				pv := gv.AtTyped(i)
-				if pv == nil {
-					stream.WriteNil()
-					continue
-				}
-				stream.WriteString(*pv)
-			}
-			return fieldWriteResult{}
-		}
-	}
-
-	return fieldWriteResult{usedFallback: true}
-}
-
-// writeBoolField writes bool field data to the stream
-func writeBoolField(f *Field, rowCount int, stream *jsoniter.Stream) fieldWriteResult {
-	switch f.Type() {
-	case FieldTypeBool:
-		if gv, ok := f.vector.(*genericVector[bool]); ok {
-			for i := 0; i < rowCount; i++ {
-				if i > 0 {
-					stream.WriteRaw(",")
-				}
-				stream.WriteBool(gv.AtTyped(i))
-			}
-			return fieldWriteResult{}
-		}
-	case FieldTypeNullableBool:
-		if gv, ok := f.vector.(*nullableGenericVector[bool]); ok {
-			for i := 0; i < rowCount; i++ {
-				if i > 0 {
-					stream.WriteRaw(",")
-				}
-				pv := gv.AtTyped(i)
-				if pv == nil {
-					stream.WriteNil()
-					continue
-				}
-				stream.WriteBool(*pv)
-			}
-			return fieldWriteResult{}
-		}
-	}
-
-	return fieldWriteResult{usedFallback: true}
-}
-
-// writeJSONField writes JSON field data to the stream
-func writeJSONField(f *Field, rowCount int, stream *jsoniter.Stream) fieldWriteResult {
-	switch f.Type() {
-	case FieldTypeJSON:
-		if gv, ok := f.vector.(*genericVector[json.RawMessage]); ok {
-			for i := 0; i < rowCount; i++ {
-				if i > 0 {
-					stream.WriteRaw(",")
-				}
-				msg := gv.AtTyped(i)
-				if len(msg) == 0 || string(msg) == "null" {
-					stream.WriteNil()
-				} else {
-					stream.WriteRaw(string(msg))
-				}
-			}
-			return fieldWriteResult{}
-		}
-	case FieldTypeNullableJSON:
-		if gv, ok := f.vector.(*nullableGenericVector[json.RawMessage]); ok {
-			for i := 0; i < rowCount; i++ {
-				if i > 0 {
-					stream.WriteRaw(",")
-				}
-				pv := gv.AtTyped(i)
-				if pv == nil || len(*pv) == 0 || string(*pv) == "null" {
-					stream.WriteNil()
-				} else {
-					stream.WriteRaw(string(*pv))
-				}
-			}
-			return fieldWriteResult{}
-		}
-	}
-
-	return fieldWriteResult{usedFallback: true}
-}
-
-// writeEnumField writes enum field data to the stream
-func writeEnumField(f *Field, rowCount int, stream *jsoniter.Stream) fieldWriteResult {
-	switch f.Type() {
-	case FieldTypeEnum:
-		if gv, ok := f.vector.(*genericVector[EnumItemIndex]); ok {
-			for i := 0; i < rowCount; i++ {
-				if i > 0 {
-					stream.WriteRaw(",")
-				}
-				stream.WriteUint16(uint16(gv.AtTyped(i)))
-			}
-			return fieldWriteResult{}
-		}
-	case FieldTypeNullableEnum:
-		if gv, ok := f.vector.(*nullableGenericVector[EnumItemIndex]); ok {
-			for i := 0; i < rowCount; i++ {
-				if i > 0 {
-					stream.WriteRaw(",")
-				}
-				pv := gv.AtTyped(i)
-				if pv == nil {
-					stream.WriteNil()
-					continue
-				}
-				stream.WriteUint16(uint16(*pv))
-			}
-			return fieldWriteResult{}
-		}
-	}
-
-	return fieldWriteResult{usedFallback: true}
-}
-
-func writeDataFrameData(frame *Frame, stream *jsoniter.Stream) {
-	rowCount, err := frame.RowLen()
-	if err != nil {
-		stream.Error = err
-		return
-=======
 	if config.Links != nil {
 		if needsComma {
 			stream.WriteMore()
@@ -2710,7 +2209,6 @@
 		stream.WriteObjectField("links")
 		stream.WriteVal(config.Links)
 		needsComma = true
->>>>>>> 71dc29e8
 	}
 
 	if config.NoValue != "" {
@@ -2738,393 +2236,6 @@
 		stream.WriteObjectField("custom")
 		stream.WriteVal(config.Custom)
 		// needsComma = true last comma is not used
-	}
-
-	stream.WriteObjectEnd()
-}
-
-// writeEntitiesArray writes entities array without reflection
-func writeEntitiesArray(stream *jsoniter.Stream, entities []*fieldEntityLookup) {
-	stream.WriteArrayStart()
-	for i, ent := range entities {
-		if i > 0 {
-			stream.WriteMore()
-		}
-<<<<<<< HEAD
-
-		stream.WriteArrayStart()
-
-		var result fieldWriteResult
-
-		switch f.Type() {
-		case FieldTypeTime:
-			result = writeTimeField(f, rowCount, stream)
-		case FieldTypeNullableTime:
-			result = writeNullableTimeField(f, rowCount, stream)
-		case FieldTypeFloat64, FieldTypeNullableFloat64, FieldTypeFloat32, FieldTypeNullableFloat32:
-			result = writeFloatField(f, rowCount, stream)
-		case FieldTypeInt8, FieldTypeNullableInt8, FieldTypeInt16, FieldTypeNullableInt16,
-			FieldTypeInt32, FieldTypeNullableInt32, FieldTypeInt64, FieldTypeNullableInt64:
-			result = writeIntField(f, rowCount, stream)
-		case FieldTypeUint8, FieldTypeNullableUint8, FieldTypeUint16, FieldTypeNullableUint16,
-			FieldTypeUint32, FieldTypeNullableUint32, FieldTypeUint64, FieldTypeNullableUint64:
-			result = writeUintField(f, rowCount, stream)
-		case FieldTypeString, FieldTypeNullableString:
-			result = writeStringField(f, rowCount, stream)
-		case FieldTypeBool, FieldTypeNullableBool:
-			result = writeBoolField(f, rowCount, stream)
-		case FieldTypeJSON, FieldTypeNullableJSON:
-			result = writeJSONField(f, rowCount, stream)
-		case FieldTypeEnum, FieldTypeNullableEnum:
-			result = writeEnumField(f, rowCount, stream)
-		default:
-			result = fieldWriteResult{usedFallback: true}
-		}
-
-		// Handle fallback path
-		if result.usedFallback {
-			for i := 0; i < rowCount; i++ {
-				if i > 0 {
-					stream.WriteRaw(",")
-				}
-				if v, ok := f.ConcreteAt(i); ok {
-					stream.WriteVal(v)
-				} else {
-					stream.WriteNil()
-				}
-=======
-		if ent == nil {
-			stream.WriteNil()
-			continue
-		}
-		stream.WriteObjectStart()
-		hasField := false
-		if len(ent.NaN) > 0 {
-			stream.WriteObjectField("NaN")
-			stream.WriteArrayStart()
-			for j, idx := range ent.NaN {
-				if j > 0 {
-					stream.WriteMore()
-				}
-				stream.WriteInt(idx)
-			}
-			stream.WriteArrayEnd()
-			hasField = true
-		}
-		if len(ent.Inf) > 0 {
-			if hasField {
-				stream.WriteMore()
-			}
-			stream.WriteObjectField("Inf")
-			stream.WriteArrayStart()
-			for j, idx := range ent.Inf {
-				if j > 0 {
-					stream.WriteMore()
-				}
-				stream.WriteInt(idx)
->>>>>>> 71dc29e8
-			}
-			stream.WriteArrayEnd()
-			hasField = true
-		}
-<<<<<<< HEAD
-
-		stream.WriteArrayEnd()
-
-		// Handle entities
-		if result.entities != nil {
-			entities[fidx] = result.entities
-			entityCount++
-		}
-
-		// Handle nanosecond time offsets
-		if result.hasNSTime {
-			nanos[fidx] = result.nanos
-			nsOffSetCount++
-=======
-		if len(ent.NegInf) > 0 {
-			if hasField {
-				stream.WriteMore()
-			}
-			stream.WriteObjectField("NegInf")
-			stream.WriteArrayStart()
-			for j, idx := range ent.NegInf {
-				if j > 0 {
-					stream.WriteMore()
-				}
-				stream.WriteInt(idx)
-			}
-			stream.WriteArrayEnd()
->>>>>>> 71dc29e8
-		}
-		stream.WriteObjectEnd()
-	}
-	stream.WriteArrayEnd()
-}
-
-<<<<<<< HEAD
-	if entityCount > 0 {
-		stream.WriteMore()
-		stream.WriteObjectField("entities")
-		writeEntitiesArray(stream, entities)
-		// Return entities to pool after serialization
-		for _, ent := range entities {
-			putEntityLookup(ent)
-		}
-	}
-
-	if nsOffSetCount > 0 {
-		stream.WriteMore()
-		stream.WriteObjectField("nanos")
-		writeNanosArray(stream, nanos)
-=======
-// writeNanosArray writes nanos array without reflection
-func writeNanosArray(stream *jsoniter.Stream, nanos [][]int64) {
-	stream.WriteArrayStart()
-	for i, nano := range nanos {
-		if i > 0 {
-			stream.WriteMore()
-		}
-		if nano == nil {
-			stream.WriteNil()
-			continue
-		}
-		stream.WriteArrayStart()
-		for j, ns := range nano {
-			if j > 0 {
-				stream.WriteMore()
-			}
-			stream.WriteInt64(ns)
-		}
-		stream.WriteArrayEnd()
->>>>>>> 71dc29e8
-	}
-	stream.WriteArrayEnd()
-}
-
-// writeLabelsMap writes a map[string]string without reflection
-// This is significantly faster than WriteVal which uses reflection + sorting
-func writeLabelsMap(stream *jsoniter.Stream, labels map[string]string) {
-	if len(labels) == 0 {
-		stream.WriteObjectStart()
-		stream.WriteObjectEnd()
-		return
-	}
-
-	// Option 1: Fast path - no sorting (non-deterministic)
-	// Use this if deterministic output is not required
-	// Saves ~200-300 MB allocations
-	/*
-		stream.WriteObjectStart()
-		first := true
-		for k, v := range labels {
-			if !first {
-				stream.WriteMore()
-			}
-			stream.WriteObjectField(k)
-			stream.WriteString(v)
-			first = false
-		}
-		stream.WriteObjectEnd()
-	*/
-
-	// Option 2: Deterministic path - with sorting
-	// Required for consistent JSON output / tests
-	// Uses pooled slice to avoid allocation
-	keysPtr := stringSlicePool.Get().(*[]string)
-	keys := (*keysPtr)[:0] // Reset length but keep capacity
-
-	for k := range labels {
-		keys = append(keys, k)
-	}
-
-	// Sort for deterministic output
-	// Most label maps are small (< 10 keys), so this is fast
-	sort.Strings(keys)
-
-	stream.WriteObjectStart()
-	for i, k := range keys {
-		if i > 0 {
-			stream.WriteMore()
-		}
-		stream.WriteObjectField(k)
-		stream.WriteString(labels[k])
-	}
-	stream.WriteObjectEnd()
-
-	// Return keys slice to pool
-	*keysPtr = keys
-	stringSlicePool.Put(keysPtr)
-}
-
-// writeFieldConfig writes FieldConfig without full reflection
-// This manually serializes common simple fields and uses WriteVal for complex nested structures
-func writeFieldConfig(stream *jsoniter.Stream, config *FieldConfig) {
-	stream.WriteObjectStart()
-	needsComma := false
-
-	// Simple string fields
-	if config.DisplayName != "" {
-		stream.WriteObjectField("displayName")
-		stream.WriteString(config.DisplayName)
-		needsComma = true
-	}
-
-	if config.DisplayNameFromDS != "" {
-		if needsComma {
-			stream.WriteMore()
-		}
-		stream.WriteObjectField("displayNameFromDS")
-		stream.WriteString(config.DisplayNameFromDS)
-		needsComma = true
-	}
-
-	if config.Path != "" {
-		if needsComma {
-			stream.WriteMore()
-		}
-		stream.WriteObjectField("path")
-		stream.WriteString(config.Path)
-		needsComma = true
-	}
-
-	if config.Description != "" {
-		if needsComma {
-			stream.WriteMore()
-		}
-		stream.WriteObjectField("description")
-		stream.WriteString(config.Description)
-		needsComma = true
-	}
-
-	// Pointer bool fields
-	if config.Filterable != nil {
-		if needsComma {
-			stream.WriteMore()
-		}
-		stream.WriteObjectField("filterable")
-		stream.WriteBool(*config.Filterable)
-		needsComma = true
-	}
-
-	if config.Writeable != nil {
-		if needsComma {
-			stream.WriteMore()
-		}
-		stream.WriteObjectField("writeable")
-		stream.WriteBool(*config.Writeable)
-		needsComma = true
-	}
-
-	// Numeric fields
-	if config.Unit != "" {
-		if needsComma {
-			stream.WriteMore()
-		}
-		stream.WriteObjectField("unit")
-		stream.WriteString(config.Unit)
-		needsComma = true
-	}
-
-	if config.Decimals != nil {
-		if needsComma {
-			stream.WriteMore()
-		}
-		stream.WriteObjectField("decimals")
-		stream.WriteUint16(*config.Decimals)
-		needsComma = true
-	}
-
-	if config.Min != nil {
-		if needsComma {
-			stream.WriteMore()
-		}
-		stream.WriteObjectField("min")
-		stream.WriteVal(config.Min) // ConfFloat64 has custom MarshalJSON
-		needsComma = true
-	}
-
-	if config.Max != nil {
-		if needsComma {
-			stream.WriteMore()
-		}
-		stream.WriteObjectField("max")
-		stream.WriteVal(config.Max) // ConfFloat64 has custom MarshalJSON
-		needsComma = true
-	}
-
-	if config.Interval != 0 {
-		if needsComma {
-			stream.WriteMore()
-		}
-		stream.WriteObjectField("interval")
-		stream.WriteFloat64(config.Interval)
-		needsComma = true
-	}
-
-	// Complex fields - use WriteVal for these as they're less common
-	// and would require hundreds of lines to serialize manually
-	if config.Mappings != nil {
-		if needsComma {
-			stream.WriteMore()
-		}
-		stream.WriteObjectField("mappings")
-		stream.WriteVal(config.Mappings)
-		needsComma = true
-	}
-
-	if config.Thresholds != nil {
-		if needsComma {
-			stream.WriteMore()
-		}
-		stream.WriteObjectField("thresholds")
-		stream.WriteVal(config.Thresholds)
-		needsComma = true
-	}
-
-	if config.Color != nil {
-		if needsComma {
-			stream.WriteMore()
-		}
-		stream.WriteObjectField("color")
-		stream.WriteVal(config.Color)
-		needsComma = true
-	}
-
-	if config.Links != nil {
-		if needsComma {
-			stream.WriteMore()
-		}
-		stream.WriteObjectField("links")
-		stream.WriteVal(config.Links)
-		needsComma = true
-	}
-
-	if config.NoValue != "" {
-		if needsComma {
-			stream.WriteMore()
-		}
-		stream.WriteObjectField("noValue")
-		stream.WriteString(config.NoValue)
-		needsComma = true
-	}
-
-	if config.TypeConfig != nil {
-		if needsComma {
-			stream.WriteMore()
-		}
-		stream.WriteObjectField("type")
-		stream.WriteVal(config.TypeConfig)
-		needsComma = true
-	}
-
-	if config.Custom != nil {
-		if needsComma {
-			stream.WriteMore()
-		}
-		stream.WriteObjectField("custom")
-		stream.WriteVal(config.Custom)
-		needsComma = true
 	}
 
 	stream.WriteObjectEnd()
