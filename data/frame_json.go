--- conflicted
+++ resolved
@@ -22,10 +22,7 @@
 const simpleTypeNumber = "number"
 const simpleTypeBool = "boolean"
 const simpleTypeTime = "time"
-<<<<<<< HEAD
 const simpleTypeDataFrame = "dataFrame"
-=======
->>>>>>> 5bdc7abc
 const simpleTypeEnum = "enum"
 const simpleTypeOther = "other"
 
@@ -353,11 +350,7 @@
 		return strconv.ParseFloat(sV, 64)
 	}
 
-<<<<<<< HEAD
-	return 0, fmt.Errorf("unable to convert float64 in json")
-=======
 	return 0, fmt.Errorf("unable to convert float64 in json [%T]", v)
->>>>>>> 5bdc7abc
 }
 
 func int64FromJSON(v interface{}) (int64, error) {
@@ -506,11 +499,8 @@
 		return readJSONVectorJSON(iter, false, size)
 	case FieldTypeNullableJSON:
 		return readJSONVectorJSON(iter, true, size)
-<<<<<<< HEAD
 	case FieldTypeDataFrame:
 		return readDataFrameVectorJSON(iter, size)
-=======
->>>>>>> 5bdc7abc
 
 	// Generated
 	case FieldTypeUint8:
