--- conflicted
+++ resolved
@@ -577,7 +577,6 @@
 		}
 		return vals, nil
 
-<<<<<<< HEAD
 	case FieldTypeFloat32:
 		vals := newGenericVector[float32](0)
 		for iter.ReadArray() {
@@ -589,16 +588,9 @@
 				v := iter.ReadFloat32()
 				vals.Append(v)
 			}
-=======
-	case FieldTypeUint8:
-		convert = func(v interface{}) (interface{}, error) {
-			iV, err := int64FromJSON(v)
-			return uint8(iV), err // #nosec G115
->>>>>>> 434d1641
 		}
 		return vals, nil
 
-<<<<<<< HEAD
 	case FieldTypeNullableFloat32:
 		vals := newNullableGenericVector[float32](0)
 		for iter.ReadArray() {
@@ -610,16 +602,9 @@
 				v := iter.ReadFloat32()
 				vals.Append(&v)
 			}
-=======
-	case FieldTypeUint16: // enums and uint16 share the same backings
-		convert = func(v interface{}) (interface{}, error) {
-			iV, err := int64FromJSON(v)
-			return uint16(iV), err // #nosec G115
->>>>>>> 434d1641
 		}
 		return vals, nil
 
-<<<<<<< HEAD
 	case FieldTypeString:
 		vals := newGenericVector[string](0)
 		for iter.ReadArray() {
@@ -631,16 +616,9 @@
 				v := iter.ReadString()
 				vals.Append(v)
 			}
-=======
-	case FieldTypeEnum: // enums and uint16 share the same backings
-		convert = func(v interface{}) (interface{}, error) {
-			iV, err := int64FromJSON(v)
-			return EnumItemIndex(iV), err // #nosec G115
->>>>>>> 434d1641
 		}
 		return vals, nil
 
-<<<<<<< HEAD
 	case FieldTypeNullableString:
 		vals := newNullableGenericVector[string](0)
 		for iter.ReadArray() {
@@ -666,21 +644,9 @@
 				v := iter.ReadBool()
 				vals.Append(v)
 			}
-=======
-	case FieldTypeUint32:
-		convert = func(v interface{}) (interface{}, error) {
-			iV, err := int64FromJSON(v)
-			return uint32(iV), err // #nosec G115
-		}
-	case FieldTypeInt8:
-		convert = func(v interface{}) (interface{}, error) {
-			iV, err := int64FromJSON(v)
-			return int8(iV), err // #nosec G115
->>>>>>> 434d1641
 		}
 		return vals, nil
 
-<<<<<<< HEAD
 	case FieldTypeNullableBool:
 		vals := newNullableGenericVector[bool](0)
 		for iter.ReadArray() {
@@ -692,16 +658,9 @@
 				v := iter.ReadBool()
 				vals.Append(&v)
 			}
-=======
-	case FieldTypeInt16:
-		convert = func(v interface{}) (interface{}, error) {
-			iV, err := int64FromJSON(v)
-			return int16(iV), err // #nosec G115
->>>>>>> 434d1641
 		}
 		return vals, nil
 
-<<<<<<< HEAD
 	case FieldTypeTime:
 		vals := newGenericVector[time.Time](0)
 		for iter.ReadArray() {
@@ -714,12 +673,6 @@
 				tv := time.Unix(ms/int64(1e+3), (ms%int64(1e+3))*int64(1e+6)).UTC()
 				vals.Append(tv)
 			}
-=======
-	case FieldTypeInt32:
-		convert = func(v interface{}) (interface{}, error) {
-			iV, err := int64FromJSON(v)
-			return int32(iV), err // #nosec G115
->>>>>>> 434d1641
 		}
 		return vals, nil
 
@@ -954,42 +907,42 @@
 	case FieldTypeUint8:
 		convert = func(v interface{}) (interface{}, error) {
 			iV, err := int64FromJSON(v)
-			return uint8(iV), err
+			return uint8(iV), err // #nosec G115
 		}
 
 	case FieldTypeUint16: // enums and uint16 share the same backings
 		convert = func(v interface{}) (interface{}, error) {
 			iV, err := int64FromJSON(v)
-			return uint16(iV), err
+			return uint16(iV), err // #nosec G115
 		}
 
 	case FieldTypeEnum: // enums and uint16 share the same backings
 		convert = func(v interface{}) (interface{}, error) {
 			iV, err := int64FromJSON(v)
-			return EnumItemIndex(iV), err
+			return EnumItemIndex(iV), err // #nosec G115
 		}
 
 	case FieldTypeUint32:
 		convert = func(v interface{}) (interface{}, error) {
 			iV, err := int64FromJSON(v)
-			return uint32(iV), err
+			return uint32(iV), err // #nosec G115
 		}
 	case FieldTypeInt8:
 		convert = func(v interface{}) (interface{}, error) {
 			iV, err := int64FromJSON(v)
-			return int8(iV), err
+			return int8(iV), err // #nosec G115
 		}
 
 	case FieldTypeInt16:
 		convert = func(v interface{}) (interface{}, error) {
 			iV, err := int64FromJSON(v)
-			return int16(iV), err
+			return int16(iV), err // #nosec G115
 		}
 
 	case FieldTypeInt32:
 		convert = func(v interface{}) (interface{}, error) {
 			iV, err := int64FromJSON(v)
-			return int32(iV), err
+			return int32(iV), err // #nosec G115
 		}
 
 	case FieldTypeFloat32:
