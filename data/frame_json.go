--- conflicted
+++ resolved
@@ -22,10 +22,7 @@
 const simpleTypeNumber = "number"
 const simpleTypeBool = "boolean"
 const simpleTypeTime = "time"
-<<<<<<< HEAD
 const simpleTypeTimeOffset = "timeOffset"
-=======
->>>>>>> 5bdc7abc
 const simpleTypeEnum = "enum"
 const simpleTypeOther = "other"
 
@@ -548,13 +545,10 @@
 		return readEnumVectorJSON(iter, size)
 	case FieldTypeNullableEnum:
 		return readNullableEnumVectorJSON(iter, size)
-<<<<<<< HEAD
 	case FieldTypeTimeOffset:
 		return readTimeOffsetVectorJSON(iter, size)
 	case FieldTypeNullableTimeOffset:
 		return readNullableTimeOffsetVectorJSON(iter, size)
-=======
->>>>>>> 5bdc7abc
 	}
 	return nil, fmt.Errorf("unsuppoted type: %s", ft.ItemTypeString())
 }
