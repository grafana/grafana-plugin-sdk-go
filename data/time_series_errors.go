package data

import "errors"

var (
<<<<<<< HEAD
	ErrorNullTimeValues       = errors.New("unable to process the data to wide series because input has null time values, make sure all time values are not null")
	ErrorSeriesUnsorted       = errors.New("unable to process the data because it is not sorted in ascending order by time, please updated your query to sort the data by time and try again")
=======
	ErrorNullTimeValues = errors.New("unable to process the data to wide series because input has null time values, make sure all time values are not null")
	ErrorSeriesUnsorted = errors.New("unable to process the data because it is not sorted in ascending order by time, please updated your query to sort the data by time if possible")
>>>>>>> 4a0a231b
	ErrInputFieldsWithoutRows = errors.New("can not convert to long series, input fields have no rows")
)<|MERGE_RESOLUTION|>--- conflicted
+++ resolved
@@ -3,12 +3,7 @@
 import "errors"
 
 var (
-<<<<<<< HEAD
 	ErrorNullTimeValues       = errors.New("unable to process the data to wide series because input has null time values, make sure all time values are not null")
-	ErrorSeriesUnsorted       = errors.New("unable to process the data because it is not sorted in ascending order by time, please updated your query to sort the data by time and try again")
-=======
-	ErrorNullTimeValues = errors.New("unable to process the data to wide series because input has null time values, make sure all time values are not null")
-	ErrorSeriesUnsorted = errors.New("unable to process the data because it is not sorted in ascending order by time, please updated your query to sort the data by time if possible")
->>>>>>> 4a0a231b
+	ErrorSeriesUnsorted       = errors.New("unable to process the data because it is not sorted in ascending order by time, please updated your query to sort the data by time if possible")
 	ErrInputFieldsWithoutRows = errors.New("can not convert to long series, input fields have no rows")
 )