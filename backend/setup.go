--- conflicted
+++ resolved
@@ -104,15 +104,11 @@
 		if err != nil {
 			return fmt.Errorf("new trace provider: %w", err)
 		}
-<<<<<<< HEAD
-		pf, err := traceprovider.NewTextMapPropagator(string(tracingCfg.Propagation))
+		pf, err := tracerprovider.NewTextMapPropagator(string(tracingCfg.Propagation))
 		if err != nil {
 			return fmt.Errorf("new propagator format: %w", err)
 		}
-		traceprovider.InitGlobalTraceProvider(tp, pf)
-=======
-		tracerprovider.InitGlobalTracerProvider(tp, tracerprovider.NewTextMapPropagator(tracingCfg.Propagation))
->>>>>>> ec095176
+		tracerprovider.InitGlobalTraceProvider(tp, pf)
 
 		// Initialize global tracer for plugin developer usage
 		tracing.InitDefaultTracer(otel.Tracer(pluginID))
@@ -124,11 +120,7 @@
 // tracingConfig contains the configuration for OTEL tracing.
 type tracingConfig struct {
 	Address     string
-<<<<<<< HEAD
 	Propagation string
-=======
-	Propagation tracerprovider.PropagatorFormat
->>>>>>> ec095176
 }
 
 // IsEnabled returns true if OTEL tracing is enabled.
@@ -145,10 +137,6 @@
 	}
 	return tracingConfig{
 		Address:     otelAddr,
-<<<<<<< HEAD
 		Propagation: otelPropagation,
-=======
-		Propagation: tracerprovider.PropagatorFormat(otelPropagation),
->>>>>>> ec095176
 	}
 }