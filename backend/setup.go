package backend

import (
	"fmt"
	"net/http"
	"net/http/pprof"
	"os"

	"go.opentelemetry.io/otel"
	"go.opentelemetry.io/otel/attribute"
	semconv "go.opentelemetry.io/otel/semconv/v1.4.0"

	"github.com/grafana/grafana-plugin-sdk-go/backend/tracing"
	"github.com/grafana/grafana-plugin-sdk-go/build"
	"github.com/grafana/grafana-plugin-sdk-go/internal/tracerprovider"
)

var (
	// PluginProfilerEnvDeprecated is a deprecated constant for the GF_PLUGINS_PROFILER environment variable used to enable pprof.
	PluginProfilerEnvDeprecated = "GF_PLUGINS_PROFILER"
	// PluginProfilingEnabledEnv is a constant for the GF_PLUGIN_PROFILING_ENABLED environment variable used to enable pprof.
	PluginProfilingEnabledEnv = "GF_PLUGIN_PROFILING_ENABLED"

	// PluginProfilerPortEnvDeprecated is a constant for the GF_PLUGINS_PROFILER_PORT environment variable use to specify a pprof port (default 6060).
	PluginProfilerPortEnvDeprecated = "GF_PLUGINS_PROFILER_PORT"
	// PluginProfilingPortEnv is a constant for the GF_PLUGIN_PROFILING_PORT environment variable use to specify a pprof port (default 6060).
	PluginProfilingPortEnv = "GF_PLUGIN_PROFILING_PORT"

	// PluginTracingOpenTelemetryOTLPAddressEnv is a constant for the GF_INSTANCE_OTLP_ADDRESS
	// environment variable used to specify the OTLP Address.
	PluginTracingOpenTelemetryOTLPAddressEnv = "GF_INSTANCE_OTLP_ADDRESS"
	// PluginTracingOpenTelemetryOTLPPropagationEnv is a constant for the GF_INSTANCE_OTLP_PROPAGATION
	// environment variable used to specify the OTLP propagation format.
	PluginTracingOpenTelemetryOTLPPropagationEnv = "GF_INSTANCE_OTLP_PROPAGATION"

	// PluginVersionEnv is a constant for the GF_PLUGIN_VERSION environment variable containing the plugin's version.
	// Deprecated: Use build.GetBuildInfo().Version instead.
	PluginVersionEnv = "GF_PLUGIN_VERSION"
)

// SetupPluginEnvironment will read the environment variables and apply the
// standard environment behavior.
//
// As the SDK evolves, this will likely change.
//
// Currently, this function enables and configures profiling with pprof.
func SetupPluginEnvironment(pluginID string) {
	setupProfiler(pluginID)
}

func setupProfiler(pluginID string) {
	// Enable profiler
	profilerEnabled := false
	if value, ok := os.LookupEnv(PluginProfilerEnvDeprecated); ok {
		// compare value to plugin name
		if value == pluginID {
			profilerEnabled = true
		}
	} else if value, ok = os.LookupEnv(PluginProfilingEnabledEnv); ok {
		if value == "true" {
			profilerEnabled = true
		}
	}

	Logger.Debug("Profiler", "enabled", profilerEnabled)
	if profilerEnabled {
		profilerPort := "6060"
		for _, env := range []string{PluginProfilerPortEnvDeprecated, PluginProfilingPortEnv} {
			if value, ok := os.LookupEnv(env); ok {
				profilerPort = value
				break
			}
		}
		Logger.Info("Profiler", "port", profilerPort)
		portConfig := fmt.Sprintf(":%s", profilerPort)

		r := http.NewServeMux()
		r.HandleFunc("/debug/pprof/", pprof.Index)
		r.HandleFunc("/debug/pprof/cmdline", pprof.Cmdline)
		r.HandleFunc("/debug/pprof/profile", pprof.Profile)
		r.HandleFunc("/debug/pprof/symbol", pprof.Symbol)
		r.HandleFunc("/debug/pprof/trace", pprof.Trace)

		go func() {
			//nolint:gosec
			if err := http.ListenAndServe(portConfig, r); err != nil {
				Logger.Error("Error Running profiler", "error", err)
			}
		}()
	}
}

func getTracerCustomAttributes(pluginID string) []attribute.KeyValue {
	var customAttributes []attribute.KeyValue
	// Add plugin id and version to custom attributes
	// Try to get plugin version from build info
	// If not available, fallback to environment variable
	var pluginVersion string
	buildInfo, err := build.GetBuildInfo()
	if err != nil {
		Logger.Debug("Failed to get build info", "error", err)
	} else {
		pluginVersion = buildInfo.Version
	}
	if pluginVersion == "" {
		if pv, ok := os.LookupEnv(PluginVersionEnv); ok {
			pluginVersion = pv
		}
	}
<<<<<<< HEAD
	if pluginVersion != "" {
		customAttributes = append([]attribute.KeyValue{semconv.ServiceVersionKey.String(pluginVersion)}, customAttributes...)
	}
	customAttributes = append([]attribute.KeyValue{semconv.ServiceNameKey.String(pluginID)}, customAttributes...)
=======
	customAttributes = []attribute.KeyValue{
		semconv.ServiceNameKey.String(pluginID),
		semconv.ServiceVersionKey.String(pluginVersion),
	}
>>>>>>> 1183d30f
	return customAttributes
}

// SetupTracer sets up the global OTEL trace provider and tracer.
func SetupTracer(pluginID string, tracingOpts tracing.Opts) error {
	// Set up tracing
	tracingCfg := getTracingConfig()
	if tracingCfg.IsEnabled() {
		// Append custom attributes to the default ones
		tracingOpts.CustomAttributes = append(getTracerCustomAttributes(pluginID), tracingOpts.CustomAttributes...)

		// Initialize global tracer provider
		tp, err := tracerprovider.NewTracerProvider(tracingCfg.Address, tracingOpts)
		if err != nil {
			return fmt.Errorf("new trace provider: %w", err)
		}
		pf, err := tracerprovider.NewTextMapPropagator(tracingCfg.Propagation)
		if err != nil {
			return fmt.Errorf("new propagator format: %w", err)
		}
		tracerprovider.InitGlobalTracerProvider(tp, pf)

		// Initialize global tracer for plugin developer usage
		tracing.InitDefaultTracer(otel.Tracer(pluginID))
	}
	Logger.Debug("Tracing", "enabled", tracingCfg.IsEnabled(), "propagation", tracingCfg.Propagation)
	return nil
}

// tracingConfig contains the configuration for OTEL tracing.
type tracingConfig struct {
	Address     string
	Propagation string
}

// IsEnabled returns true if OTEL tracing is enabled.
func (c tracingConfig) IsEnabled() bool {
	return c.Address != ""
}

// getTracingConfig returns a new tracingConfig based on the current environment variables.
func getTracingConfig() tracingConfig {
	var otelAddr, otelPropagation string
	otelAddr, ok := os.LookupEnv(PluginTracingOpenTelemetryOTLPAddressEnv)
	if ok {
		otelPropagation = os.Getenv(PluginTracingOpenTelemetryOTLPPropagationEnv)
	}
	return tracingConfig{
		Address:     otelAddr,
		Propagation: otelPropagation,
	}
}<|MERGE_RESOLUTION|>--- conflicted
+++ resolved
@@ -107,17 +107,10 @@
 			pluginVersion = pv
 		}
 	}
-<<<<<<< HEAD
-	if pluginVersion != "" {
-		customAttributes = append([]attribute.KeyValue{semconv.ServiceVersionKey.String(pluginVersion)}, customAttributes...)
-	}
-	customAttributes = append([]attribute.KeyValue{semconv.ServiceNameKey.String(pluginID)}, customAttributes...)
-=======
 	customAttributes = []attribute.KeyValue{
 		semconv.ServiceNameKey.String(pluginID),
 		semconv.ServiceVersionKey.String(pluginVersion),
 	}
->>>>>>> 1183d30f
 	return customAttributes
 }
 
