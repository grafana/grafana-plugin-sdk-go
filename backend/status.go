--- conflicted
+++ resolved
@@ -20,13 +20,8 @@
 	// HTTP status code 401.
 	StatusUnauthorized Status = http.StatusUnauthorized
 
-<<<<<<< HEAD
 	// StatusForbidden means that the data source refuses to perform the
-	// requested action for the authenticated uer.
-=======
-	// StatusForbidden means that the server refuses to perform the
 	// requested action for the authenticated user.
->>>>>>> df592252
 	// HTTP status code 403.
 	StatusForbidden Status = http.StatusForbidden
 
