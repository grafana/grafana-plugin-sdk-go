--- conflicted
+++ resolved
@@ -159,20 +159,6 @@
 		opts.Middlewares = DefaultMiddlewares()
 	}
 
-<<<<<<< HEAD
-	if proxy.Cli.SecureSocksProxyEnabled(opts.ProxyOptions) {
-		// default username is the datasource uid, this can be updated
-		// by setting `secureSocksProxyUsername` in the datasource json
-		if opts.ProxyOptions.Auth == nil {
-			opts.ProxyOptions.Auth = &proxy.AuthOptions{}
-		}
-		if opts.ProxyOptions.Auth.Username == "" {
-			opts.ProxyOptions.Auth.Username = opts.Labels["datasource_uid"]
-		}
-	}
-
-=======
->>>>>>> 91cb9872
 	return opts
 }
 
