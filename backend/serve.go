--- conflicted
+++ resolved
@@ -1,12 +1,8 @@
 package backend
 
 import (
-<<<<<<< HEAD
 	"github.com/grafana/grafana-plugin-sdk-go/backend/grpcplugin"
-=======
-	"github.com/grafana/grafana-plugin-sdk-go/backend/plugin"
 	"github.com/prometheus/client_golang/prometheus"
->>>>>>> 9d2cfbf4
 )
 
 //ServeOpts options for serving plugins.
@@ -19,20 +15,8 @@
 
 // Serve starts serving the plugin over gRPC.
 func Serve(opts ServeOpts) error {
-<<<<<<< HEAD
-	sdkAdapter := &sdkAdapter{
-		CheckHealthHandler:   opts.CheckHealthHandler,
-		CallResourceHandler:  opts.CallResourceHandler,
-		QueryDataHandler:     opts.QueryDataHandler,
-		TransformDataHandler: opts.TransformDataHandler,
-	}
-
 	pluginOpts := grpcplugin.ServeOpts{
-		DiagnosticsServer: sdkAdapter,
-=======
-	pluginOpts := plugin.ServeOpts{
 		DiagnosticsServer: newDiagnosticsSDKAdapter(prometheus.DefaultGatherer, opts.CheckHealthHandler),
->>>>>>> 9d2cfbf4
 	}
 
 	if opts.CallResourceHandler != nil {
