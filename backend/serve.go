--- conflicted
+++ resolved
@@ -18,10 +18,7 @@
 	"github.com/grafana/grafana-plugin-sdk-go/backend/grpcplugin"
 	"github.com/grafana/grafana-plugin-sdk-go/backend/log"
 	"github.com/grafana/grafana-plugin-sdk-go/genproto/pluginv2"
-<<<<<<< HEAD
-=======
 	"github.com/grafana/grafana-plugin-sdk-go/internal/standalone"
->>>>>>> cdc5808e
 )
 
 const defaultServerMaxReceiveMessageSize = 1024 * 1024 * 16
@@ -110,21 +107,6 @@
 	return grpcplugin.Serve(pluginOpts)
 }
 
-<<<<<<< HEAD
-// StandaloneServe starts a gRPC server that is not managed by hashicorp
-func StandaloneServe(opts ServeOpts, address string) error {
-	pluginOpts := asGRPCServeOpts(opts)
-	if pluginOpts.GRPCServer == nil {
-		pluginOpts.GRPCServer = func(grpcOptions []grpc.ServerOption) *grpc.Server {
-			return grpc.NewServer(append(defaultGRPCMiddlewares(opts), grpcOptions...)...)
-		}
-	}
-
-	server := pluginOpts.GRPCServer(nil)
-	plugKeys := []string{}
-	if pluginOpts.DiagnosticsServer != nil {
-		pluginv2.RegisterDiagnosticsServer(server, pluginOpts.DiagnosticsServer)
-=======
 // StandaloneServe starts a gRPC server that is not managed by hashicorp.
 // Deprecated: use GracefulStandaloneServe instead.
 func StandaloneServe(dsopts ServeOpts, address string) error {
@@ -176,17 +158,16 @@
 	}
 
 	// Start GRPC server
-	opts := asGRPCServeOpts(dsopts)
-	if opts.GRPCServer == nil {
-		opts.GRPCServer = plugin.DefaultGRPCServer
+	pluginOpts := asGRPCServeOpts(dsopts)
+	if pluginOpts.GRPCServer == nil {
+		pluginOpts.GRPCServer = plugin.DefaultGRPCServer
 	}
 
 	server := opts.GRPCServer(nil)
 
 	var plugKeys []string
-	if opts.DiagnosticsServer != nil {
+	if pluginOpts.DiagnosticsServer != nil {
 		pluginv2.RegisterDiagnosticsServer(server, opts.DiagnosticsServer)
->>>>>>> cdc5808e
 		plugKeys = append(plugKeys, "diagnostics")
 	}
 
