package instancemgmt

import (
	"sync"
	"time"
)

// instanceDisposer tracks and disposes of disposable instances.
type instanceDisposer struct {
	disposeTTL time.Duration
	cache      sync.Map
	m          sync.RWMutex
}

// newInstanceDisposer creates a new instanceDisposer.
func newInstanceDisposer(disposeTTL time.Duration) instanceDisposer {
	return instanceDisposer{
		disposeTTL: disposeTTL,
		cache:      sync.Map{},
	}
}

// disposable returns whether an instance is disposable.
func (d *instanceDisposer) disposable(i Instance) (InstanceDisposer, bool) {
	if id, ok := i.(InstanceDisposer); ok {
		return id, true
	}
	return nil, false
}

// track tracks a disposable instance. If there is a disposable instance already, it will be disposed of first.
func (d *instanceDisposer) track(cacheKey interface{}, id InstanceDisposer) {
	d.m.Lock()
	defer d.m.Unlock()

	// If there is a disposable instance already, we should dispose of it first.
	if i, exists := d.cache.LoadAndDelete(cacheKey); exists {
		i.(InstanceDisposer).Dispose()
		activeInstances.Dec()
	}

	d.cache.Store(cacheKey, id)
}

// tracking returns whether a disposable instance is being tracked.
func (d *instanceDisposer) tracking(cacheKey interface{}) bool {
	d.m.RLock()
	defer d.m.RUnlock()
	_, exists := d.cache.Load(cacheKey)
	return exists
}

// dispose disposes of a disposable instance.
func (d *instanceDisposer) dispose(cacheKey interface{}) {
<<<<<<< HEAD
	time.AfterFunc(d.disposeTTL, func() {
		d.m.Lock()
		defer d.m.Unlock()
		if i, ok := d.cache.LoadAndDelete(cacheKey); ok {
			i.(InstanceDisposer).Dispose()
			activeInstances.Dec()
		}
	})
=======
	d.m.Lock()
	defer d.m.Unlock()
	if i, exists := d.cache.LoadAndDelete(cacheKey); exists {
		if _, ok := d.disposable(i); ok {
			i.(InstanceDisposer).Dispose()
			activeInstances.Dec()
		}
	}
>>>>>>> 7196c39c
}<|MERGE_RESOLUTION|>--- conflicted
+++ resolved
@@ -52,23 +52,14 @@
 
 // dispose disposes of a disposable instance.
 func (d *instanceDisposer) dispose(cacheKey interface{}) {
-<<<<<<< HEAD
 	time.AfterFunc(d.disposeTTL, func() {
 		d.m.Lock()
 		defer d.m.Unlock()
-		if i, ok := d.cache.LoadAndDelete(cacheKey); ok {
-			i.(InstanceDisposer).Dispose()
-			activeInstances.Dec()
+		if i, exists := d.cache.LoadAndDelete(cacheKey); exists {
+			if _, ok := d.disposable(i); ok {
+				i.(InstanceDisposer).Dispose()
+				activeInstances.Dec()
+			}
 		}
 	})
-=======
-	d.m.Lock()
-	defer d.m.Unlock()
-	if i, exists := d.cache.LoadAndDelete(cacheKey); exists {
-		if _, ok := d.disposable(i); ok {
-			i.(InstanceDisposer).Dispose()
-			activeInstances.Dec()
-		}
-	}
->>>>>>> 7196c39c
 }