--- conflicted
+++ resolved
@@ -65,13 +65,8 @@
 	return iface.(*testDataSourceInstanceSettings), nil
 }
 
-<<<<<<< HEAD
-func (ds *testDataSource) CheckHealth(_ context.Context, req *backend.CheckHealthRequest) (*backend.CheckHealthResult, error) {
-	settings, err := ds.getSettings(req.PluginContext)
-=======
 func (ds *testDataSource) CheckHealth(ctx context.Context, req *backend.CheckHealthRequest) (*backend.CheckHealthResult, error) {
 	settings, err := ds.getSettings(ctx, req.PluginContext)
->>>>>>> 2b4a9fb9
 	if err != nil {
 		return nil, err
 	}
