package backend_test

import (
	"testing"

	"github.com/grafana/grafana-plugin-sdk-go/backend"
	"github.com/stretchr/testify/require"
)

func TestErrorSource(t *testing.T) {
<<<<<<< HEAD
	var es ErrorSource
	require.False(t, es.IsValid())
	require.Equal(t, "plugin", es.String())
	require.True(t, ErrorSourceDownstream.IsValid())
	require.Equal(t, "downstream", ErrorSourceDownstream.String())
	require.True(t, ErrorSourcePlugin.IsValid())
	require.Equal(t, "plugin", ErrorSourcePlugin.String())
}

func TestIsDownstreamError(t *testing.T) {
	tcs := []struct {
		name     string
		err      error
		expected bool
	}{
		{
			name:     "nil",
			err:      nil,
			expected: false,
		},
		{
			name:     "downstream error",
			err:      DownstreamError(nil),
			expected: true,
		},
		{
			name:     "timeout network error",
			err:      newFakeNetworkError(true, false),
			expected: true,
		},
		{
			name:     "wrapped timeout network error",
			err:      fmt.Errorf("oh no. err %w", newFakeNetworkError(true, false)),
			expected: true,
		},
		{
			name:     "temporary timeout network error",
			err:      newFakeNetworkError(true, true),
			expected: true,
		},
		{
			name:     "non-timeout network error",
			err:      newFakeNetworkError(false, false),
			expected: false,
		},
		{
			name:     "os.ErrDeadlineExceeded",
			err:      os.ErrDeadlineExceeded,
			expected: true,
		},
		{
			name:     "os.ErrDeadlineExceeded",
			err:      fmt.Errorf("error: %w", os.ErrDeadlineExceeded),
			expected: true,
		},
		{
			name:     "wrapped os.ErrDeadlineExceeded",
			err:      errors.Join(fmt.Errorf("oh no"), os.ErrDeadlineExceeded),
			expected: true,
		},
		{
			name:     "other error",
			err:      fmt.Errorf("other error"),
			expected: false,
		},
		{
			name:     "context.Canceled",
			err:      context.Canceled,
			expected: true,
		},
		{
			name:     "wrapped context.Canceled",
			err:      fmt.Errorf("error: %w", context.Canceled),
			expected: true,
		},
		{
			name:     "joined context.Canceled",
			err:      errors.Join(fmt.Errorf("oh no"), context.Canceled),
			expected: true,
		},
		{
			name:     "gRPC canceled error",
			err:      status.Error(codes.Canceled, "canceled"),
			expected: true,
		},
		{
			name:     "wrapped gRPC canceled error",
			err:      fmt.Errorf("error: %w", status.Error(codes.Canceled, "canceled")),
			expected: true,
		},
		{
			name:     "joined gRPC canceled error",
			err:      errors.Join(fmt.Errorf("oh no"), status.Error(codes.Canceled, "canceled")),
			expected: true,
		},
	}
	for _, tc := range tcs {
		t.Run(tc.name, func(t *testing.T) {
			assert.Equalf(t, tc.expected, IsDownstreamError(tc.err), "IsDownstreamError(%v)", tc.err)
		})
	}
}

var _ net.Error = &fakeNetworkError{}

type fakeNetworkError struct {
	timeout   bool
	temporary bool
}

func newFakeNetworkError(timeout, temporary bool) *fakeNetworkError {
	return &fakeNetworkError{
		timeout:   timeout,
		temporary: temporary,
	}
}

func (d *fakeNetworkError) Error() string {
	return "dummy timeout error"
}

func (d *fakeNetworkError) Timeout() bool {
	return d.timeout
}

func (d *fakeNetworkError) Temporary() bool {
	return d.temporary
=======
	var s backend.ErrorSource
	require.False(t, s.IsValid())
	require.Equal(t, "plugin", s.String())
	require.True(t, backend.ErrorSourceDownstream.IsValid())
	require.Equal(t, "downstream", backend.ErrorSourceDownstream.String())
	require.True(t, backend.ErrorSourcePlugin.IsValid())
	require.Equal(t, "plugin", backend.ErrorSourcePlugin.String())
>>>>>>> 64eea532
}<|MERGE_RESOLUTION|>--- conflicted
+++ resolved
@@ -8,135 +8,6 @@
 )
 
 func TestErrorSource(t *testing.T) {
-<<<<<<< HEAD
-	var es ErrorSource
-	require.False(t, es.IsValid())
-	require.Equal(t, "plugin", es.String())
-	require.True(t, ErrorSourceDownstream.IsValid())
-	require.Equal(t, "downstream", ErrorSourceDownstream.String())
-	require.True(t, ErrorSourcePlugin.IsValid())
-	require.Equal(t, "plugin", ErrorSourcePlugin.String())
-}
-
-func TestIsDownstreamError(t *testing.T) {
-	tcs := []struct {
-		name     string
-		err      error
-		expected bool
-	}{
-		{
-			name:     "nil",
-			err:      nil,
-			expected: false,
-		},
-		{
-			name:     "downstream error",
-			err:      DownstreamError(nil),
-			expected: true,
-		},
-		{
-			name:     "timeout network error",
-			err:      newFakeNetworkError(true, false),
-			expected: true,
-		},
-		{
-			name:     "wrapped timeout network error",
-			err:      fmt.Errorf("oh no. err %w", newFakeNetworkError(true, false)),
-			expected: true,
-		},
-		{
-			name:     "temporary timeout network error",
-			err:      newFakeNetworkError(true, true),
-			expected: true,
-		},
-		{
-			name:     "non-timeout network error",
-			err:      newFakeNetworkError(false, false),
-			expected: false,
-		},
-		{
-			name:     "os.ErrDeadlineExceeded",
-			err:      os.ErrDeadlineExceeded,
-			expected: true,
-		},
-		{
-			name:     "os.ErrDeadlineExceeded",
-			err:      fmt.Errorf("error: %w", os.ErrDeadlineExceeded),
-			expected: true,
-		},
-		{
-			name:     "wrapped os.ErrDeadlineExceeded",
-			err:      errors.Join(fmt.Errorf("oh no"), os.ErrDeadlineExceeded),
-			expected: true,
-		},
-		{
-			name:     "other error",
-			err:      fmt.Errorf("other error"),
-			expected: false,
-		},
-		{
-			name:     "context.Canceled",
-			err:      context.Canceled,
-			expected: true,
-		},
-		{
-			name:     "wrapped context.Canceled",
-			err:      fmt.Errorf("error: %w", context.Canceled),
-			expected: true,
-		},
-		{
-			name:     "joined context.Canceled",
-			err:      errors.Join(fmt.Errorf("oh no"), context.Canceled),
-			expected: true,
-		},
-		{
-			name:     "gRPC canceled error",
-			err:      status.Error(codes.Canceled, "canceled"),
-			expected: true,
-		},
-		{
-			name:     "wrapped gRPC canceled error",
-			err:      fmt.Errorf("error: %w", status.Error(codes.Canceled, "canceled")),
-			expected: true,
-		},
-		{
-			name:     "joined gRPC canceled error",
-			err:      errors.Join(fmt.Errorf("oh no"), status.Error(codes.Canceled, "canceled")),
-			expected: true,
-		},
-	}
-	for _, tc := range tcs {
-		t.Run(tc.name, func(t *testing.T) {
-			assert.Equalf(t, tc.expected, IsDownstreamError(tc.err), "IsDownstreamError(%v)", tc.err)
-		})
-	}
-}
-
-var _ net.Error = &fakeNetworkError{}
-
-type fakeNetworkError struct {
-	timeout   bool
-	temporary bool
-}
-
-func newFakeNetworkError(timeout, temporary bool) *fakeNetworkError {
-	return &fakeNetworkError{
-		timeout:   timeout,
-		temporary: temporary,
-	}
-}
-
-func (d *fakeNetworkError) Error() string {
-	return "dummy timeout error"
-}
-
-func (d *fakeNetworkError) Timeout() bool {
-	return d.timeout
-}
-
-func (d *fakeNetworkError) Temporary() bool {
-	return d.temporary
-=======
 	var s backend.ErrorSource
 	require.False(t, s.IsValid())
 	require.Equal(t, "plugin", s.String())
@@ -144,5 +15,4 @@
 	require.Equal(t, "downstream", backend.ErrorSourceDownstream.String())
 	require.True(t, backend.ErrorSourcePlugin.IsValid())
 	require.Equal(t, "plugin", backend.ErrorSourcePlugin.String())
->>>>>>> 64eea532
 }