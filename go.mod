module github.com/grafana/grafana-plugin-sdk-go

go 1.19

require (
	github.com/apache/arrow/go/arrow v0.0.0-20211112161151-bc219186db40
	github.com/cheekybits/genny v1.0.0
	github.com/golang/protobuf v1.5.2 // indirect
	github.com/google/go-cmp v0.5.9
	github.com/grpc-ecosystem/go-grpc-middleware v1.3.0
	github.com/grpc-ecosystem/go-grpc-prometheus v1.2.0
	github.com/hashicorp/go-hclog v0.14.1
	github.com/hashicorp/go-plugin v1.4.3
	github.com/hashicorp/yamux v0.0.0-20181012175058-2f1d1f20f75d // indirect
	github.com/json-iterator/go v1.1.12
	github.com/magefile/mage v1.14.0
	github.com/mattetti/filebuffer v1.0.1
	github.com/mitchellh/go-testing-interface v1.0.0 // indirect
	github.com/mitchellh/reflectwalk v1.0.2
	github.com/olekukonko/tablewriter v0.0.5
	github.com/prometheus/client_golang v1.14.0
	github.com/prometheus/common v0.40.0
	github.com/stretchr/testify v1.8.2
	golang.org/x/sys v0.6.0
	google.golang.org/grpc v1.53.0
	google.golang.org/protobuf v1.28.1
	gopkg.in/yaml.v3 v3.0.1 // indirect
)

require (
	github.com/chromedp/cdproto v0.0.0-20220208224320-6efb837e6bc2
	github.com/elazarl/goproxy v0.0.0-20220115173737-adb46da277ac
	github.com/getkin/kin-openapi v0.115.0
	github.com/google/uuid v1.3.0
	github.com/unknwon/bra v0.0.0-20200517080246-1e3013ecaff8
	github.com/urfave/cli v1.22.12
	go.opentelemetry.io/contrib/instrumentation/google.golang.org/grpc/otelgrpc v0.40.0
	go.opentelemetry.io/contrib/propagators/jaeger v1.15.0
	go.opentelemetry.io/otel v1.14.0
	go.opentelemetry.io/otel/exporters/otlp/otlptrace v1.14.0
	go.opentelemetry.io/otel/exporters/otlp/otlptrace/otlptracegrpc v1.14.0
	go.opentelemetry.io/otel/sdk v1.14.0
	go.opentelemetry.io/otel/trace v1.14.0
	golang.org/x/oauth2 v0.6.0
	golang.org/x/text v0.8.0
)

require (
	github.com/BurntSushi/toml v1.2.1 // indirect
	github.com/beorn7/perks v1.0.1 // indirect
	github.com/cenkalti/backoff/v4 v4.2.0 // indirect
	github.com/cespare/xxhash/v2 v2.2.0 // indirect
	github.com/cpuguy83/go-md2man/v2 v2.0.2 // indirect
	github.com/davecgh/go-spew v1.1.1 // indirect
	github.com/elazarl/goproxy/ext v0.0.0-20220115173737-adb46da277ac // indirect
	github.com/fatih/color v1.7.0 // indirect
<<<<<<< HEAD
	github.com/ghodss/yaml v1.0.0 // indirect
	github.com/go-logr/logr v1.2.3 // indirect
	github.com/go-logr/stdr v1.2.2 // indirect
=======
>>>>>>> 0ee4592e
	github.com/go-openapi/jsonpointer v0.19.5 // indirect
	github.com/go-openapi/swag v0.19.15 // indirect
	github.com/golang/snappy v0.0.3 // indirect
	github.com/google/flatbuffers v2.0.0+incompatible // indirect
	github.com/gorilla/mux v1.8.0 // indirect
<<<<<<< HEAD
	github.com/grpc-ecosystem/grpc-gateway/v2 v2.7.0 // indirect
=======
	github.com/invopop/yaml v0.1.0 // indirect
>>>>>>> 0ee4592e
	github.com/josharian/intern v1.0.0 // indirect
	github.com/klauspost/compress v1.13.1 // indirect
	github.com/mailru/easyjson v0.7.7 // indirect
	github.com/mattn/go-colorable v0.1.4 // indirect
	github.com/mattn/go-isatty v0.0.10 // indirect
	github.com/mattn/go-runewidth v0.0.9 // indirect
	github.com/matttproud/golang_protobuf_extensions v1.0.4 // indirect
	github.com/modern-go/concurrent v0.0.0-20180306012644-bacd9c7ef1dd // indirect
	github.com/modern-go/reflect2 v1.0.2 // indirect
	github.com/mohae/deepcopy v0.0.0-20170929034955-c48cc78d4826 // indirect
	github.com/oklog/run v1.0.0 // indirect
	github.com/perimeterx/marshmallow v1.1.4 // indirect
	github.com/pierrec/lz4/v4 v4.1.8 // indirect
	github.com/pmezard/go-difflib v1.0.0 // indirect
	github.com/prometheus/client_model v0.3.0 // indirect
	github.com/prometheus/procfs v0.8.0 // indirect
	github.com/russross/blackfriday/v2 v2.1.0 // indirect
	github.com/unknwon/com v1.0.1 // indirect
	github.com/unknwon/log v0.0.0-20150304194804-e617c87089d3 // indirect
	go.opentelemetry.io/otel/exporters/otlp/internal/retry v1.14.0 // indirect
	go.opentelemetry.io/otel/metric v0.37.0 // indirect
	go.opentelemetry.io/proto/otlp v0.19.0 // indirect
	golang.org/x/net v0.8.0 // indirect
	golang.org/x/xerrors v0.0.0-20200804184101-5ec99f83aff1 // indirect
	google.golang.org/appengine v1.6.7 // indirect
	google.golang.org/genproto v0.0.0-20230110181048-76db0878b65f // indirect
	gopkg.in/fsnotify/fsnotify.v1 v1.4.7 // indirect
	gopkg.in/yaml.v2 v2.4.0 // indirect
)<|MERGE_RESOLUTION|>--- conflicted
+++ resolved
@@ -54,22 +54,15 @@
 	github.com/davecgh/go-spew v1.1.1 // indirect
 	github.com/elazarl/goproxy/ext v0.0.0-20220115173737-adb46da277ac // indirect
 	github.com/fatih/color v1.7.0 // indirect
-<<<<<<< HEAD
-	github.com/ghodss/yaml v1.0.0 // indirect
 	github.com/go-logr/logr v1.2.3 // indirect
 	github.com/go-logr/stdr v1.2.2 // indirect
-=======
->>>>>>> 0ee4592e
 	github.com/go-openapi/jsonpointer v0.19.5 // indirect
 	github.com/go-openapi/swag v0.19.15 // indirect
 	github.com/golang/snappy v0.0.3 // indirect
 	github.com/google/flatbuffers v2.0.0+incompatible // indirect
 	github.com/gorilla/mux v1.8.0 // indirect
-<<<<<<< HEAD
 	github.com/grpc-ecosystem/grpc-gateway/v2 v2.7.0 // indirect
-=======
 	github.com/invopop/yaml v0.1.0 // indirect
->>>>>>> 0ee4592e
 	github.com/josharian/intern v1.0.0 // indirect
 	github.com/klauspost/compress v1.13.1 // indirect
 	github.com/mailru/easyjson v0.7.7 // indirect
